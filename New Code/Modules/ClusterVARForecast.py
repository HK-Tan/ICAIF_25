--- conflicted
+++ resolved
@@ -5,9 +5,6 @@
 from sklearn.preprocessing import StandardScaler
 from sklearn.linear_model import ElasticNet
 from signet.cluster import Cluster
-<<<<<<< HEAD
-import padasip as pa # For RLS filters
-=======
 from sktime.forecasting.var_reduce import VARReduce
 
 class ExpL1L2Regression:
@@ -48,7 +45,6 @@
 
     def predict(self, x: np.ndarray) -> float:
         return self.w @ x
->>>>>>> 4bccee44
 
 class NaiveVARForecaster:
     """
@@ -85,11 +81,6 @@
             current_results_iter = self.results # Fitted model instance
             current_lag_order_used_iter = self.lag_order_used
             slice_end_point_for_var_fit = len(whole_data) - (num_forecast_steps - i - current_lag_order_used_iter)
-<<<<<<< HEAD
-            data_for_var_model_fit_iter = whole_data.iloc[:slice_end_point_for_var_fit] # Expanding window?
-            # That is, pick a "rolling window" instead here and update the data for each iteration?
-            forecast_input = data_for_var_model_fit_iter.values[-current_lag_order_used_iter:] # Needed to make a prediction
-=======
             data_for_var_model_fit_iter = whole_data.iloc[:slice_end_point_for_var_fit]
 
             # if cross_val:
@@ -98,7 +89,6 @@
             #     current_lag_order_used_iter = current_results_iter.k_ar
 
             forecast_input = data_for_var_model_fit_iter.values[-current_lag_order_used_iter:]
->>>>>>> 4bccee44
             forecast_list.append(current_results_iter.forecast(y=forecast_input, steps=1))
 
 
@@ -321,26 +311,6 @@
             # Get the number of rows needed for the ones column
             num_rows = X_lags.shape[0]
 
-<<<<<<< HEAD
-            model_end = VAR(whole_data.values)
-            results_end = model_end.fit(lag_order)
-            # results_end = VARReduce(lags=lag_order, regressor=ElasticNetCV(cv=5, random_state=0, max_iter=10000)).fit(whole_data.values
-            full_regressor_matrix = results_end.endog_lagged  # Concatenated matrix coefficients
-            # Shape: (n_samples, n_regressors) where n_regressors = p * (m + 1 (constant))
-
-#            # Extract the parameters from the initial results (the initialized VAR model)
-            params_matrix = initial_results.params # Shape: (n_regressors, n_assets)
-            n_rls_inputs = params_matrix.shape[0]  # Number of regressors (constant + p*m) ?????
-            num_assets = params_matrix.shape[1]    # Number of assets/variables
-
-            rls_filters = [pa.filters.FilterRLS(n=n_rls_inputs, mu = 1, w=params_matrix[:, i]) for i in range(num_assets)]
-            # This reads: From the padasip library, we create RLS filters for each (clustered) asset
-            # Each RLS filter is an instance of FilterRLS.  
-            # mu is the forgetting factor, w is the initial weights (parameters) for each filter.
-            # Usually, mu = 1.0, which means no forgetting (plain "RLS").
-            # Initialize RLS filters for each asset with the initial parameters from the VAR model.
-            # Hence, rls_filters[0] corresponds to coefficients for the first (cluster) asset, rls_filters[1] for the second (cluster), etc.
-=======
             # Create a column vector of ones: shape (num_rows, 1)
             ones_column = np.ones((num_rows, 1))
 
@@ -352,7 +322,6 @@
             num_assets = params_matrix.shape[1]    # Number of assets/variables
 
             rls_filters = [ExpL1L2Regression(n=n_rls_inputs, w=params_matrix.iloc[:, i].values) for i in range(num_assets)]
->>>>>>> 4bccee44
 
             # The first time point we forecast is the one immediately after the initial training data.
             forecast_start_idx = initial_training_rows
@@ -372,13 +341,8 @@
                 # then adapt
                 target_d_vector = whole_data.iloc[t].values
                 for j in range(num_assets):
-<<<<<<< HEAD
-                    # Adapt the j-th filter (ie for jth asset) with the incoming target value for the j-th asset.
-                    rls_filters[j].adapt(target_d_vector[j], input_x)
-=======
                     # Adapt the j-th filter with the j-th target value
                     rls_filters[j].update(input_x, target_d_vector[j])
->>>>>>> 4bccee44
 
             forecast_array = np.array(forecast_list)
 
